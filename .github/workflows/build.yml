name: build

on: # yamllint disable-line rule:truthy
  push:
    branches: [main]
    tags:
      - v*
  pull_request:
    branches:
      - main
  workflow_dispatch:

env:
  CARGO_TERM_COLOR: always
  # Use to pin rust nightly to specific version.
  NIGHTLY_VERSION: nightly

jobs:
  check-license:
    runs-on: ubuntu-24.04
    timeout-minutes: 3

    steps:
      - uses: actions/checkout@eef61447b9ff4aafe5dcd4e0bbf5d482be7e7871 # @v4
      - name: Check License Header
        uses: apache/skywalking-eyes@5c5b974209f0de5d905f37deb69369068ebfc15c

  build:
    runs-on: ubuntu-24.04
    strategy:
      fail-fast: false
      matrix:
        arch:
          - arch: amd64
            rust-target: x86_64-unknown-linux-gnu
            filename: linux-x86_64
            command: cargo
          - arch: arm64
            rust-target: aarch64-unknown-linux-gnu
            filename: linux-arm64
            command: cross
          - arch: ppc64le
            rust-target: powerpc64le-unknown-linux-gnu
            filename: linux-ppc64le
            command: cross
          - arch: s390x
            rust-target: s390x-unknown-linux-gnu
            filename: linux-s390x
            command: cross

    name: Build bpfman (${{ matrix.arch.arch }})
    steps:
      - name: Free up space
        run: |
          sudo rm -rf /usr/share/dotnet
          sudo rm -rf /opt/ghc
          sudo rm -rf "/usr/local/share/boost"
          sudo rm -rf "$AGENT_TOOLSDIRECTORY"
          sudo rm -rf /usr/local/lib/android

      - name: Install dependencies
        # Dependencies only needed to build eBPF and used by integration-tests, only on amd64
        if: ${{ matrix.arch.arch == 'amd64' }}
        run: |
          sudo apt-get update
          sudo apt-get install -qy \
            git \
            clang \
            llvm \
            protobuf-compiler \
            cmake \
            perl \
            libssl-dev \
            gcc-multilib \
            libelf-dev \

      - name: Checkout bpfman
        uses: actions/checkout@eef61447b9ff4aafe5dcd4e0bbf5d482be7e7871 # @v4

      - name: Checkout libbpf
        # libbpf only needed to build eBPF and used by integration-tests, only on amd64
        if: ${{ matrix.arch.arch == 'amd64' }}
        uses: actions/checkout@eef61447b9ff4aafe5dcd4e0bbf5d482be7e7871 # @v4
        with:
          repository: libbpf/libbpf
          path: libbpf
          fetch-depth: 0

      - name: Install rust toolchain - stable
        uses: actions-rs/toolchain@16499b5e05bf2e26879000db0c1d13f7e13fa3af # @v1
        with:
          toolchain: stable
          override: true
          target: ${{ matrix.arch.rust-target }}

      - name: Install rust toolchain - ${{ env.NIGHTLY_VERSION }}
        # Only need for checks (like lint and clippy) that only need to run once
        if: ${{ matrix.arch.arch == 'amd64' }}
        uses: actions-rs/toolchain@16499b5e05bf2e26879000db0c1d13f7e13fa3af # @v1
        with:
          toolchain: ${{ env.NIGHTLY_VERSION }}
          components: rustfmt, rust-src
          override: false

      # Only install cross if we need it
      # Install via cargo-binstall which I found faster
      - name: Install Cross
        if: ${{ matrix.arch.command == 'cross' }}
        shell: bash
        run: |
          cargo install cross --git https://github.com/cross-rs/cross

      - uses: Swatinem/rust-cache@9d47c6ad4b02e050fd481d890b2ea34778fd09d6 # @v2

      - name: Install cargo-llvm-cov
        # Only need to run once
        if: ${{ matrix.arch.arch == 'amd64' }}
        uses: taiki-e/install-action@ac87e9813a4968fd0c941361295f6d119b826393 # @cargo-llvm-cov

      - name: Install toml linter
        # Only need to run once
        if: ${{ matrix.arch.arch == 'amd64' }}
        uses: taiki-e/install-action@e29814c376696105d80cec9e9efaa98bae8e7347 # @v2
        with:
          tool: taplo-cli

      - name: toml-lint
        # Only need to run once
        if: ${{ matrix.arch.arch == 'amd64' }}
        run: taplo fmt --check

      - name: yaml-lint
        # Only need to run once
        if: ${{ matrix.arch.arch == 'amd64' }}
        run: yamllint -c .yamllint.yaml --strict .

      - name: Check C formatting
        # Only need to run once
        if: ${{ matrix.arch.arch == 'amd64' }}
        run: git ls-files -- '*.c' '*.h' | xargs clang-format --dry-run --Werror

      - name: Build eBPF
        # Only need to build eBPF once and used by integration-tests, only on amd64
        if: ${{ matrix.arch.arch == 'amd64' }}
        run: |
          ${{ matrix.arch.command }} xtask build-ebpf --libbpf-dir ./libbpf

      - name: Package Integration Test eBPF
        # Only need to build eBPF once and used by integration-tests, only on amd64
        if: ${{ matrix.arch.arch == 'amd64' }}
        run: |
          tar -czvf integration-test.tar.gz tests/integration-test/bpf/.output

      - name: Archive Integration Test eBPF
        # Only need to build eBPF once and used by integration-tests, only on amd64
        if: ${{ matrix.arch.arch == 'amd64' }}
        uses: actions/upload-artifact@ea165f8d65b6e75b540449e92b4886f43607fa02 # @v4
        with:
          name: bpfman-integration-test
          path: |
            integration-test.tar.gz

      - name: Check formatting
        # Only need to run once
        if: ${{ matrix.arch.arch == 'amd64' }}
        run: |
          cargo +${{ env.NIGHTLY_VERSION }} fmt --all -- --check

      - name: Run documentation tests
        # Only need to run once
        if: ${{ matrix.arch.arch == 'amd64' }}
        run: |
          cargo test --doc --all-features

      - name: Build
        run: |
          ${{ matrix.arch.command }} build --verbose --target ${{ matrix.arch.rust-target }}

      - name: Package bpfman Binaries
        # Tar and archive the build for basic-integration-tests, only on amd64
        if: ${{ matrix.arch.arch == 'amd64' }}
        run: |
          cd target/${{ matrix.arch.rust-target }}/debug
          tar -czvf bpfman-debug-${{ matrix.arch.filename }}.tar.gz bpfman bpfman-rpc bpfman-ns bpf-metrics-exporter bpf-log-exporter

      - name: Archive bpfman Binaries
        # Tar and archive the build for basic-integration-tests, only on amd64
        if: ${{ matrix.arch.arch == 'amd64' }}
        uses: actions/upload-artifact@ea165f8d65b6e75b540449e92b4886f43607fa02 # @v4
        with:
          name: bpfman-debug-${{ matrix.arch.filename }}
          path: |
            ./target/${{ matrix.arch.rust-target }}/debug/bpfman-debug-${{ matrix.arch.filename }}.tar.gz

      - name: Build manpages
        # Only need to run once
        if: ${{ matrix.arch.arch == 'amd64' }}
        run: |
          mkdir -p .output/manpage
          cargo run --bin bpfman man .output/manpage

      - name: Package manpages
        # Only need to run once
        if: ${{ matrix.arch.arch == 'amd64' }}
        run: |
          tar -czvf manpages.tar.gz .output/manpage/

      - name: Archive manpages
        # Only need to run once
        if: ${{ matrix.arch.arch == 'amd64' }}
        uses: actions/upload-artifact@ea165f8d65b6e75b540449e92b4886f43607fa02 # @v4
        with:
          name: bpfman-manpages
          path: |
            manpages.tar.gz

      - name: Build CLI TAB Completion
        # Only need to run once
        if: ${{ matrix.arch.arch == 'amd64' }}
        run: |
          mkdir -p .output/completions
          cargo run --bin bpfman completions --shell bash .output/completions

      - name: Package CLI TAB Completion
        # Only need to run once
        if: ${{ matrix.arch.arch == 'amd64' }}
        run: |
          tar -czvf cli-tab-completion.tar.gz .output/completions/

      - name: Archive CLI TAB Completion
        # Only need to run once
        if: ${{ matrix.arch.arch == 'amd64' }}
        uses: actions/upload-artifact@ea165f8d65b6e75b540449e92b4886f43607fa02 # @v4
        with:
          name: bpfman-cli-tab-completion
          path: |
            cli-tab-completion.tar.gz

      ## If the push is a tag....build and upload the release bpfman binaries to an archive
      - name: Build Release
        if: startsWith(github.ref, 'refs/tags/v')
        run: |
          ${{ matrix.arch.command }} build --verbose --release --target ${{ matrix.arch.rust-target }}

      - name: Package bpfman Release Binaries
        if: startsWith(github.ref, 'refs/tags/v')
        run: |
          cd target/${{ matrix.arch.rust-target }}/release
          tar -czvf bpfman-${{ matrix.arch.filename }}.tar.gz bpfman bpfman-rpc bpfman-ns bpf-metrics-exporter bpf-log-exporter

      - name: Archive bpfman Release Binaries
        if: startsWith(github.ref, 'refs/tags/v')
        uses: actions/upload-artifact@ea165f8d65b6e75b540449e92b4886f43607fa02 # @v4
        with:
          name: bpfman-release-${{ matrix.arch.filename }}
          path: ./target/${{ matrix.arch.rust-target }}/release/bpfman-${{ matrix.arch.filename }}.tar.gz

      - name: Run Unit Tests
        # Only need to run once
        if: ${{ matrix.arch.arch == 'amd64' }}
        run: cargo llvm-cov test --all-features -p bpfman -p bpfman-api --lcov --output-path lcov.info
        env:
          RUST_BACKTRACE: full

      - name: Archive Rust code coverage results
        # Only need to run once
        if: ${{ matrix.arch.arch == 'amd64' }}
        uses: actions/upload-artifact@ea165f8d65b6e75b540449e92b4886f43607fa02 # @v4
        with:
          name: coverage-rust
          path: lcov.info
          if-no-files-found: error

  ## Build go modules
  build-go:
    strategy:
      fail-fast: false
      matrix:
        arch:
          - arch: amd64
            filename: linux-x86_64
          - arch: arm64
            filename: linux-arm64
          - arch: ppc64le
            filename: linux-ppc64le
          - arch: s390x
            filename: linux-s390x
    runs-on: ubuntu-24.04

    name: Build Go Modules (${{ matrix.arch.arch }})
    steps:
      - name: Checkout bpfman
        uses: actions/checkout@eef61447b9ff4aafe5dcd4e0bbf5d482be7e7871 # @v4

      - name: Install go
        uses: actions/setup-go@0aaccfd150d50ccaeb58ebd88d36e91967a5f35b # @v5
        with:
          # prettier-ignore
          go-version: '1.22' # yamllint disable-line rule:quoted-strings

      - name: Go mod check
        # Only need to run go mod once, so just pick one of the arch to run on.
        if: ${{ matrix.arch.arch == 'amd64' }}
        run: |
          go mod tidy
          git diff --exit-code go.mod go.sum

      - name: Lint
        # Only need to lint the code once, so just pick one of the arch to run on.
        if: ${{ matrix.arch.arch == 'amd64' }}
        uses: golangci/golangci-lint-action@1481404843c368bc19ca9406f87d6e0fc97bdcfd # @v7
        with:
          version: v2.0.2
          skip-cache: true
          skip-save-cache: true
          args: -v --timeout 5m

      - name: Build Examples
        run: |
          cd examples
          GOARCH=${{ matrix.arch.arch }} make build

  basic-integration-tests:
    runs-on: ubuntu-24.04
    needs: [build, build-go]
    steps:
      - name: Set up environment for running integration tests from manual trigger
        if: github.event_name == 'workflow_dispatch'
        run: |
          echo "XDP_PASS_IMAGE_LOC=quay.io/bpfman-bytecode/xdp_pass:${GITHUB_REF_NAME}" >> $GITHUB_ENV
          echo "TC_PASS_IMAGE_LOC=quay.io/bpfman-bytecode/tc_pass:${GITHUB_REF_NAME}" >> $GITHUB_ENV
          echo "TRACEPOINT_IMAGE_LOC=quay.io/bpfman-bytecode/tracepoint:${GITHUB_REF_NAME}" >> $GITHUB_ENV
          echo "UPROBE_IMAGE_LOC=quay.io/bpfman-bytecode/uprobe:${GITHUB_REF_NAME}" >> $GITHUB_ENV
          echo "URETPROBE_IMAGE_LOC=quay.io/bpfman-bytecode/uretprobe:${GITHUB_REF_NAME}" >> $GITHUB_ENV
          echo "KPROBE_IMAGE_LOC=quay.io/bpfman-bytecode/kprobe:${GITHUB_REF_NAME}" >> $GITHUB_ENV
          echo "KRETPROBE_IMAGE_LOC=quay.io/bpfman-bytecode/kretprobe:${GITHUB_REF_NAME}" >> $GITHUB_ENV
          echo "XDP_COUNTER_IMAGE_LOC=quay.io/bpfman-bytecode/go-xdp-counter:${GITHUB_REF_NAME}" >> $GITHUB_ENV
          echo "TC_COUNTER_IMAGE_LOC=quay.io/bpfman-bytecode/go-tc-counter:${GITHUB_REF_NAME}" >> $GITHUB_ENV
          echo "TCX_COUNTER_IMAGE_LOC=quay.io/bpfman-bytecode/go-tcx-counter:${GITHUB_REF_NAME}" >> $GITHUB_ENV
          echo "TRACEPOINT_COUNTER_IMAGE_LOC=quay.io/bpfman-bytecode/go-tracepoint-counter:${GITHUB_REF_NAME}" >> $GITHUB_ENV
          echo "FENTRY_IMAGE_LOC=quay.io/bpfman-bytecode/fentry:${GITHUB_REF_NAME}" >> $GITHUB_ENV
          echo "FEXIT_IMAGE_LOC=quay.io/bpfman-bytecode/fexit:${GITHUB_REF_NAME}" >> $GITHUB_ENV

      - name: Set up Docker Buildx
        uses: docker/setup-buildx-action@b5ca514318bd6ebac0fb2aedd5d36ec1b5c232a2 # @v3
        with:
          driver-opts: network=host

      - name: Checkout bpfman
        uses: actions/checkout@eef61447b9ff4aafe5dcd4e0bbf5d482be7e7871 # @v4

      - name: Download bpfman x86_64 build
        uses: actions/download-artifact@95815c38cf2ff2164869cbab79da8d1f422bc89e # @v4
        with:
          name: bpfman-debug-linux-x86_64
          merge-multiple: true

      - name: Unpack binaries
        run: |
          mkdir -p target/debug
          tar -C target/debug -xzvf bpfman-debug-linux-x86_64.tar.gz

      - name: Download Integration Test eBPF
        uses: actions/download-artifact@95815c38cf2ff2164869cbab79da8d1f422bc89e # @v4
        with:
          name: bpfman-integration-test
          merge-multiple: true

      - name: Unpack Integration Test eBPF
        run: |
          tar -xzvf integration-test.tar.gz

      - name: Download manpages
        uses: actions/download-artifact@95815c38cf2ff2164869cbab79da8d1f422bc89e # @v4
        with:
          name: bpfman-manpages
          merge-multiple: true

      - name: Unpack manpages
        run: |
          tar -xzvf manpages.tar.gz

      - name: Download CLI TAB Completion
        uses: actions/download-artifact@95815c38cf2ff2164869cbab79da8d1f422bc89e # @v4
        with:
          name: bpfman-cli-tab-completion
          merge-multiple: true

      - name: Unpack CLI TAB Completion
        run: |
          tar -xzvf cli-tab-completion.tar.gz

      - name: Install libelf-dev
        run: |
          sudo apt-get update
          sudo apt-get install -y linux-headers-`uname -r` clang lldb lld libelf-dev gcc-multilib libbpf-dev

      - name: Generate go wrapped eBPF
        run: |
          cd examples && make generate

      - name: Run integration tests
        run: cargo xtask integration-test

  build-docs:
    runs-on: ubuntu-24.04
    steps:
      - name: Install dependencies
        run: |
          sudo apt-get update
          sudo apt-get install -qy \
            libxml2-dev \
            libxslt-dev \

      - name: Checkout bpfman
        uses: actions/checkout@eef61447b9ff4aafe5dcd4e0bbf5d482be7e7871 # @v4

<<<<<<< HEAD
      - name: Install required-version defined in pyproject.toml
        uses: astral-sh/setup-uv@v5
=======
      - name: Install Python3
        uses: actions/setup-python@8d9ed9ac5c53483de85588cdf95a591a75ab9f55 # @v5
>>>>>>> a2987ac9
        with:
          pyproject-file: "./pyproject.toml"

      - name: Mkdocs Build
        run: |
          uv run mkdocs build --strict

  coverage:
    needs: [build, build-go]
    runs-on: ubuntu-24.04
    steps:
      - name: Download rust coverage artifacts
        uses: actions/download-artifact@95815c38cf2ff2164869cbab79da8d1f422bc89e # @v4
        with:
          name: coverage-rust

      - name: Upload coverage to Codecov
        uses: codecov/codecov-action@ad3126e916f78f00edff4ed0317cf185271ccc2d # @v4
        with:
          files: ./lcov.info
          verbose: true

  # Creates Release
  # Copies built bpfman binaries to release artifacts
  # Publish's bpfman and bpfman-api crates to crates.io
  release:
    if: startsWith(github.ref, 'refs/tags/v')
    needs: [build]
    environment: crates.io
    runs-on: ubuntu-24.04
    steps:
      - name: Checkout bpfman
        uses: actions/checkout@eef61447b9ff4aafe5dcd4e0bbf5d482be7e7871 # @v4

      - name: Set env
        run: |
          echo "RELEASE_VERSION=${GITHUB_REF#refs/*/}" >> $GITHUB_ENV
          if [[ ${GITHUB_REF#refs/*/} =~ "rc" ]]; then
            echo "PRE_RELEASE=true" >> $GITHUB_ENV
          else
            echo "PRE_RELEASE=false" >> $GITHUB_ENV
          fi

      - name: Download bpfman Release Binaries
        uses: actions/download-artifact@95815c38cf2ff2164869cbab79da8d1f422bc89e # @v4
        with:
          pattern: bpfman-release-*
          merge-multiple: true

      - name: release
        # Revert softprops/action-gh-release from v2.2.0 to v2.1.0 due to
        # "Error: Request body length does not match content-length header"
        # https://github.com/softprops/action-gh-release/issues/556
        uses: softprops/action-gh-release@c95fe1489396fe8a9eb87c0abf8aa5b2ef267fda # @v2
        with:
          body_path: ./changelogs/CHANGELOG-${{ env.RELEASE_VERSION }}.md
          prerelease: ${{ env.PRE_RELEASE }}
          files: |
            bpfman-linux-x86_64.tar.gz
            bpfman-linux-arm64.tar.gz
            bpfman-linux-ppc64le.tar.gz
            bpfman-linux-s390x.tar.gz

      - name: publish bpfman crate
        run: cargo publish -p bpfman --token ${{ secrets.BPFMAN_DEV_TOKEN }}

      - name: publish bpfman-api crate
        run: cargo publish -p bpfman-api --token ${{ secrets.BPFMAN_DEV_TOKEN }}

      - name: publish bpf-log-exporter crate
        run: cargo publish -p bpf-log-exporter --token ${{ secrets.BPFMAN_DEV_TOKEN }}

      - name: publish bpf-metrics-exporter crate
        run: cargo publish -p bpf-metrics-exporter --token ${{ secrets.BPFMAN_DEV_TOKEN }}

  build-workflow-complete:
    needs:
      [
        check-license,
        build,
        build-go,
        build-docs,
        coverage,
        basic-integration-tests,
      ]
    runs-on: ubuntu-24.04
    steps:
      - name: Build Complete
        run: echo "Build Complete"<|MERGE_RESOLUTION|>--- conflicted
+++ resolved
@@ -415,13 +415,8 @@
       - name: Checkout bpfman
         uses: actions/checkout@eef61447b9ff4aafe5dcd4e0bbf5d482be7e7871 # @v4
 
-<<<<<<< HEAD
       - name: Install required-version defined in pyproject.toml
         uses: astral-sh/setup-uv@v5
-=======
-      - name: Install Python3
-        uses: actions/setup-python@8d9ed9ac5c53483de85588cdf95a591a75ab9f55 # @v5
->>>>>>> a2987ac9
         with:
           pyproject-file: "./pyproject.toml"
 
